//: Playground - noun: a place where people can play

import UIKit

<<<<<<< HEAD
var str = "Hello, playground"

extension CGPoint {
    public func middlePoint(another: CGPoint) -> CGPoint {
        return CGPoint(x: (self.x + another.x) / 2, y: (self.y + another.y) / 2)
    }
}

let array1 = [1, 2, 3, 4]
let value1 = array1[1..<3]

extension CGRect {
    
    /**
    Returns a scaled version of the rect.
    
    :param xScale
    */
    public func scaled(x x: CGFloat, y: CGFloat) -> CGRect {
        let w = self.width * x
        let h = self.height * y
        let wd = w - self.width
        let hd = h - self.height
        return CGRect(x: self.origin.x - (wd / 2), y: self.origin.y - (hd / 2), width: w, height: h)
    }
    
}

let p1 = CGPoint(x: 256, y: 234)
let p2 = CGPoint(x: -231, y: 879)
let p3 = p1.middlePoint(p2)

let rect = CGRect(x: 5, y: 10, width: 20, height: 20)
let scaled = rect.scaled(x: 2, y: 2)

extension String {
    public var length: Int {
        return self.characters.count
    }
    
    func split(separator: String) -> [String] {
        return componentsSeparatedByString(separator)
    }
}

let foo = "abc 123 kek, bar"
let s = foo.split(" ")

extension NSDateFormatter {
    public class func iso8601ZFormatter() -> NSDateFormatter {
        let formatter = NSDateFormatter()
        formatter.dateFormat = "yyyy'-'MM'-'dd'T'HH':'mm':'ss'.'SSS'Z'"
        formatter.locale = NSLocale(localeIdentifier: "en_US_POSIX")
        formatter.timeZone = NSTimeZone(name: "UTC")
        
        return formatter
    }
}

let f = NSDateFormatter.iso8601ZFormatter()
let date = f.dateFromString("2008-05-11T15:30:00.000Z")
let calendar = NSCalendar(identifier: NSCalendarIdentifierGregorian)
let comps = calendar?.components([.Year, .Month, .Day, .Minute, .Second, .Nanosecond], fromDate: date!)
print(comps!.year)
print(comps!.day)

let components = NSDateComponents()
components.year = 1987
components.month = 3
components.day = 17
components.hour = 14
components.minute = 20
components.second = 0

let date2 = calendar?.dateFromComponents(components)
=======
extension Data {
    public func floatValue(bigEndian: Bool = true) -> Float? {
        if self.count != 4 {
            // Incorrect amount of bytes to represent a 32bit Float type
            return nil
        }
>>>>>>> f4b136cc

        if bigEndian {
            return Float(bitPattern: UInt32(bigEndian: self.withUnsafeBytes { $0.pointee }))
        } else {
            return Float(bitPattern: UInt32(littleEndian: self.withUnsafeBytes { $0.pointee }))
        }
    }

    convenience init(floatValue: Float) {
        let bits = value.bitPattern.bigEndian
        self.init(bytes: &bits, count: 4)
        //let data = Data(bytes: &bits, count: 4)
    }
}

let float1 = 123.456
let data1 = Data(floatValue: float1)
print(data1)<|MERGE_RESOLUTION|>--- conflicted
+++ resolved
@@ -2,90 +2,12 @@
 
 import UIKit
 
-<<<<<<< HEAD
-var str = "Hello, playground"
-
-extension CGPoint {
-    public func middlePoint(another: CGPoint) -> CGPoint {
-        return CGPoint(x: (self.x + another.x) / 2, y: (self.y + another.y) / 2)
-    }
-}
-
-let array1 = [1, 2, 3, 4]
-let value1 = array1[1..<3]
-
-extension CGRect {
-    
-    /**
-    Returns a scaled version of the rect.
-    
-    :param xScale
-    */
-    public func scaled(x x: CGFloat, y: CGFloat) -> CGRect {
-        let w = self.width * x
-        let h = self.height * y
-        let wd = w - self.width
-        let hd = h - self.height
-        return CGRect(x: self.origin.x - (wd / 2), y: self.origin.y - (hd / 2), width: w, height: h)
-    }
-    
-}
-
-let p1 = CGPoint(x: 256, y: 234)
-let p2 = CGPoint(x: -231, y: 879)
-let p3 = p1.middlePoint(p2)
-
-let rect = CGRect(x: 5, y: 10, width: 20, height: 20)
-let scaled = rect.scaled(x: 2, y: 2)
-
-extension String {
-    public var length: Int {
-        return self.characters.count
-    }
-    
-    func split(separator: String) -> [String] {
-        return componentsSeparatedByString(separator)
-    }
-}
-
-let foo = "abc 123 kek, bar"
-let s = foo.split(" ")
-
-extension NSDateFormatter {
-    public class func iso8601ZFormatter() -> NSDateFormatter {
-        let formatter = NSDateFormatter()
-        formatter.dateFormat = "yyyy'-'MM'-'dd'T'HH':'mm':'ss'.'SSS'Z'"
-        formatter.locale = NSLocale(localeIdentifier: "en_US_POSIX")
-        formatter.timeZone = NSTimeZone(name: "UTC")
-        
-        return formatter
-    }
-}
-
-let f = NSDateFormatter.iso8601ZFormatter()
-let date = f.dateFromString("2008-05-11T15:30:00.000Z")
-let calendar = NSCalendar(identifier: NSCalendarIdentifierGregorian)
-let comps = calendar?.components([.Year, .Month, .Day, .Minute, .Second, .Nanosecond], fromDate: date!)
-print(comps!.year)
-print(comps!.day)
-
-let components = NSDateComponents()
-components.year = 1987
-components.month = 3
-components.day = 17
-components.hour = 14
-components.minute = 20
-components.second = 0
-
-let date2 = calendar?.dateFromComponents(components)
-=======
 extension Data {
     public func floatValue(bigEndian: Bool = true) -> Float? {
         if self.count != 4 {
             // Incorrect amount of bytes to represent a 32bit Float type
             return nil
         }
->>>>>>> f4b136cc
 
         if bigEndian {
             return Float(bitPattern: UInt32(bigEndian: self.withUnsafeBytes { $0.pointee }))
