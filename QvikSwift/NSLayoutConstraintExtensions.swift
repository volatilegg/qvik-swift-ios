--- conflicted
+++ resolved
@@ -24,14 +24,15 @@
 
 /// Extensions to the NSLayoutConstraint class.
 public extension NSLayoutConstraint {
-<<<<<<< HEAD
-    /// Creates a constraint that defines the relationship between the specified attribute of the given views as equal.
-    convenience init(item: UIView, toItem: UIView, attribute: NSLayoutAttribute) {
-        self.init(item: item, attribute: attribute, relatedBy: .equal, toItem: toItem, attribute: attribute, multiplier: 1, constant: 0)
-=======
-    /// Creates a constraint that defines the relationship between the specified attribute of the given views with constant = 0 by default.
+    /**
+     Creates a constraint that defines the relationship between the specified attribute of the given views with constant = 0 by default.
+     
+     - parameter item: first item
+     - parameter toItem: second item
+     - parameter attribute: which attribute to create the constraint for
+     - parameter constant: constant value to use (0 by default)
+     */
     convenience init(item: UIView, toItem: UIView, attribute: NSLayoutAttribute, constant: CGFloat = 0) {
-        self.init(item: item, attribute: attribute, relatedBy: .Equal, toItem: toItem, attribute: attribute, multiplier: 1, constant: constant)
->>>>>>> dd0cdd43
+        self.init(item: item, attribute: attribute, relatedBy: .equal, toItem: toItem, attribute: attribute, multiplier: 1, constant: constant)
     }
 }